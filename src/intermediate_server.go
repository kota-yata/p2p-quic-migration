--- conflicted
+++ resolved
@@ -14,55 +14,34 @@
 	"sync"
 	"time"
 
+	"github.com/kota-yata/p2p-quic-migration/src/shared"
 	"github.com/quic-go/quic-go"
-	"github.com/kota-yata/p2p-quic-migration/src/shared"
 )
 
-<<<<<<< HEAD
-type PeerRegistry struct {
-	mu    sync.RWMutex
-	peers map[string]*shared.PeerInfo
-=======
-type PeerInfo struct {
-	ID          string    `json:"id"`
-	Address     string    `json:"address"`
-	ConnectedAt time.Time `json:"connected_at"`
-	LastSeen    time.Time `json:"last_seen"`
-}
-
 type PeerNotification struct {
-	Type string    `json:"type"`
-	Peer *PeerInfo `json:"peer"`
+	Type string           `json:"type"`
+	Peer *shared.PeerInfo `json:"peer"`
 }
 
 type PeerRegistry struct {
 	mu          sync.RWMutex
-	peers       map[string]*PeerInfo
+	peers       map[string]*shared.PeerInfo
 	connections map[string]*quic.Conn
->>>>>>> 96e26c0e
 }
 
 func NewPeerRegistry() *PeerRegistry {
 	return &PeerRegistry{
-<<<<<<< HEAD
-		peers: make(map[string]*shared.PeerInfo),
-=======
-		peers:       make(map[string]*PeerInfo),
+		peers:       make(map[string]*shared.PeerInfo),
 		connections: make(map[string]*quic.Conn),
->>>>>>> 96e26c0e
 	}
 }
 
 func (pr *PeerRegistry) AddPeer(id string, addr net.Addr, conn *quic.Conn) {
 	pr.mu.Lock()
 	defer pr.mu.Unlock()
-	
+
 	now := time.Now()
-<<<<<<< HEAD
-	pr.peers[id] = &shared.PeerInfo{
-=======
-	peerInfo := &PeerInfo{
->>>>>>> 96e26c0e
+	peerInfo := &shared.PeerInfo{
 		ID:          id,
 		Address:     addr.String(),
 		ConnectedAt: now,
@@ -71,7 +50,7 @@
 	pr.peers[id] = peerInfo
 	pr.connections[id] = conn
 	log.Printf("Added peer %s with address %s", id, addr.String())
-	
+
 	// Notify existing peers about the new peer
 	go pr.notifyPeersAboutNewPeer(id, peerInfo)
 }
@@ -79,7 +58,7 @@
 func (pr *PeerRegistry) RemovePeer(id string) {
 	pr.mu.Lock()
 	defer pr.mu.Unlock()
-	
+
 	if _, exists := pr.peers[id]; exists {
 		delete(pr.peers, id)
 		delete(pr.connections, id)
@@ -90,7 +69,7 @@
 func (pr *PeerRegistry) UpdateLastSeen(id string) {
 	pr.mu.Lock()
 	defer pr.mu.Unlock()
-	
+
 	if peer, exists := pr.peers[id]; exists {
 		peer.LastSeen = time.Now()
 	}
@@ -99,7 +78,7 @@
 func (pr *PeerRegistry) GetPeers() []*shared.PeerInfo {
 	pr.mu.RLock()
 	defer pr.mu.RUnlock()
-	
+
 	peers := make([]*shared.PeerInfo, 0, len(pr.peers))
 	for _, peer := range pr.peers {
 		peers = append(peers, peer)
@@ -113,26 +92,26 @@
 	return len(pr.peers)
 }
 
-func (pr *PeerRegistry) notifyPeersAboutNewPeer(newPeerID string, newPeerInfo *PeerInfo) {
+func (pr *PeerRegistry) notifyPeersAboutNewPeer(newPeerID string, newPeerInfo *shared.PeerInfo) {
 	pr.mu.RLock()
 	defer pr.mu.RUnlock()
-	
+
 	notification := PeerNotification{
 		Type: "NEW_PEER",
 		Peer: newPeerInfo,
 	}
-	
+
 	notificationData, err := json.Marshal(notification)
 	if err != nil {
 		log.Printf("Failed to marshal peer notification: %v", err)
 		return
 	}
-	
+
 	for peerID, conn := range pr.connections {
 		if peerID == newPeerID {
 			continue // Don't notify the new peer about itself
 		}
-		
+
 		go func(peerID string, conn *quic.Conn) {
 			stream, err := conn.OpenStreamSync(context.Background())
 			if err != nil {
@@ -140,13 +119,13 @@
 				return
 			}
 			defer stream.Close()
-			
+
 			_, err = stream.Write(notificationData)
 			if err != nil {
 				log.Printf("Failed to send peer notification to %s: %v", peerID, err)
 				return
 			}
-			
+
 			log.Printf("Sent new peer notification to %s about %s", peerID, newPeerID)
 		}(peerID, conn)
 	}
@@ -198,7 +177,7 @@
 func handleConnection(conn *quic.Conn) {
 	peerID := conn.RemoteAddr().String()
 	registry.AddPeer(peerID, conn.RemoteAddr(), conn)
-	
+
 	defer func() {
 		registry.RemovePeer(peerID)
 		conn.CloseWithError(0, "")
@@ -239,26 +218,26 @@
 		case "GET_PEERS":
 			allPeers := registry.GetPeers()
 			// Filter out the requesting peer from the response
-			peers := make([]*PeerInfo, 0, len(allPeers))
+			peers := make([]*shared.PeerInfo, 0, len(allPeers))
 			for _, peer := range allPeers {
 				if peer.ID != peerID {
 					peers = append(peers, peer)
 				}
 			}
-			
+
 			response, err := json.Marshal(peers)
 			if err != nil {
 				log.Printf("Failed to marshal peers: %v", err)
 				continue
 			}
-			
+
 			_, err = stream.Write(response)
 			if err != nil {
 				log.Printf("Failed to write peers response: %v", err)
 				return
 			}
 			log.Printf("Sent peer list to %s: %d peers (excluding self)", conn.RemoteAddr(), len(peers))
-		
+
 		case "HEARTBEAT":
 			registry.UpdateLastSeen(peerID)
 			_, err = stream.Write([]byte("HEARTBEAT_ACK"))
@@ -266,10 +245,10 @@
 				log.Printf("Failed to write heartbeat response: %v", err)
 				return
 			}
-			
+
 		default:
 			// For any other data, respond with observed address and peer count
-			response := fmt.Sprintf("Observed address: %s, Connected peers: %d", 
+			response := fmt.Sprintf("Observed address: %s, Connected peers: %d",
 				conn.RemoteAddr().String(), registry.GetPeerCount())
 			_, err = stream.Write([]byte(response))
 			if err != nil {
