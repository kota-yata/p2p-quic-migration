//go:build linux || android
// +build linux android

package network_monitor

import (
	"fmt"
	"log"
	"net"
<<<<<<< HEAD
	"time"
=======
	"strings"
>>>>>>> 89e23fb1

	"github.com/vishvananda/netlink"
)

type NetworkMonitor struct {
	currentAddress string
	onChange       func(oldAddr, newAddr string)
	updateChan     chan netlink.AddrUpdate
	stopChan       chan struct{}
}

func NewNetworkMonitor(onChange func(oldAddr, newAddr string)) *NetworkMonitor {
	return &NetworkMonitor{
		onChange:   onChange,
		stopChan:   make(chan struct{}),
		updateChan: make(chan netlink.AddrUpdate),
	}
}

func (nm *NetworkMonitor) Start() error {
	log.Printf("Netlink monitor initiated")
	initialAddr, err := nm.getCurrentAddress()
	if err != nil {
		return fmt.Errorf("failed to get initial address: %w", err)
	}
	nm.currentAddress = initialAddr
	log.Printf("Monitor started with initial address: %s", initialAddr)

	// Subscribe to netlink address updates
	if err := netlink.AddrSubscribe(nm.updateChan, nm.stopChan); err != nil {
		return fmt.Errorf("failed to subscribe to netlink updates: %w", err)
	}

	go nm.monitorLoop()
	return nil
}

func (nm *NetworkMonitor) Stop() {
	select {
	case <-nm.stopChan:
		// already closed
	default:
		close(nm.stopChan)
	}
}

// getCurrentAddress retrieves the current preferred IPv4 address
// The most desirable functionality here is to return the default route interface's IP.
// However, Android devices sometimes lack a default route, so we fall back to selecting
// an available non-loopback IPv4 address, prioritizing Wi-Fi and Ethernet interfaces.
func (nm *NetworkMonitor) getCurrentAddress() (string, error) {
	ifaces, err := net.Interfaces()
	if err != nil {
		return "", fmt.Errorf("failed to get network interfaces: %w", err)
	}

	var availableAddrs []net.IP

	for _, iface := range ifaces {
		if (iface.Flags&net.FlagUp) == 0 || (iface.Flags&net.FlagLoopback) != 0 {
			continue // interface down or loopback
		}

		addrs, err := iface.Addrs()
		if err != nil {
			continue
		}

		for _, addr := range addrs {
			var ip net.IP
			switch v := addr.(type) {
			case *net.IPNet:
				ip = v.IP
			case *net.IPAddr:
				ip = v.IP
			default:
				continue
			}

			if ip != nil && ip.To4() != nil {
				if isWiFiInterface(iface.Name) || isEthernetInterface(iface.Name) {
					// Prioritize Wi-Fi and Ethernet interfaces
					availableAddrs = append([]net.IP{ip}, availableAddrs...)
				}
				availableAddrs = append(availableAddrs, ip)
			}
		}
	}

	if len(availableAddrs) >= 2 {
		return availableAddrs[0].String(), nil
	} else if len(availableAddrs) == 1 {
		return availableAddrs[0].String(), nil
	}

	return "", fmt.Errorf("no suitable network interface found")
}

func (nm *NetworkMonitor) monitorLoop() {
	defer log.Println("Network monitor goroutine stopped.")

	for {
		select {
		case <-nm.updateChan:
			newAddr, err := nm.getCurrentAddress()
			if err != nil {
				continue
			}
			if newAddr != nm.currentAddress {
				oldAddr := nm.currentAddress
				nm.currentAddress = newAddr
				if nm.onChange != nil {
					time.Sleep(2 * time.Second) // brief delay to allow network to stabilize
					nm.onChange(oldAddr, newAddr)
				}
			}
		case <-nm.stopChan:
			return
		}
	}
}

// Heuristic approach by checking interface name prefix
func isWiFiInterface(ifaceName string) bool {
	return strings.HasPrefix(ifaceName, "wlan") || strings.HasPrefix(ifaceName, "en")
}
func isEthernetInterface(ifaceName string) bool {
	return strings.HasPrefix(ifaceName, "eth")
}<|MERGE_RESOLUTION|>--- conflicted
+++ resolved
@@ -1,5 +1,4 @@
 //go:build linux || android
-// +build linux android
 
 package network_monitor
 
@@ -7,11 +6,8 @@
 	"fmt"
 	"log"
 	"net"
-<<<<<<< HEAD
+	"strings"
 	"time"
-=======
-	"strings"
->>>>>>> 89e23fb1
 
 	"github.com/vishvananda/netlink"
 )
